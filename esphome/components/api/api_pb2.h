--- conflicted
+++ resolved
@@ -28,13 +28,10 @@
   FAN_SPEED_MEDIUM = 1,
   FAN_SPEED_HIGH = 2,
 };
-<<<<<<< HEAD
-=======
 enum FanDirection : uint32_t {
   FAN_DIRECTION_FORWARD = 0,
   FAN_DIRECTION_REVERSE = 1,
 };
->>>>>>> 839fe49e
 enum LogLevel : uint32_t {
   LOG_LEVEL_NONE = 0,
   LOG_LEVEL_ERROR = 1,
@@ -59,8 +56,6 @@
   CLIMATE_MODE_AUTO = 1,
   CLIMATE_MODE_COOL = 2,
   CLIMATE_MODE_HEAT = 3,
-<<<<<<< HEAD
-=======
   CLIMATE_MODE_FAN_ONLY = 4,
   CLIMATE_MODE_DRY = 5,
 };
@@ -80,7 +75,6 @@
   CLIMATE_SWING_BOTH = 1,
   CLIMATE_SWING_VERTICAL = 2,
   CLIMATE_SWINT_HORIZONTAL = 3,
->>>>>>> 839fe49e
 };
 enum ClimateAction : uint32_t {
   CLIMATE_ACTION_OFF = 0,
@@ -300,18 +294,11 @@
 };
 class FanStateResponse : public ProtoMessage {
  public:
-<<<<<<< HEAD
-  uint32_t key{0};          // NOLINT
-  bool state{false};        // NOLINT
-  bool oscillating{false};  // NOLINT
-  enums::FanSpeed speed{};  // NOLINT
-=======
   uint32_t key{0};                  // NOLINT
   bool state{false};                // NOLINT
   bool oscillating{false};          // NOLINT
   enums::FanSpeed speed{};          // NOLINT
   enums::FanDirection direction{};  // NOLINT
->>>>>>> 839fe49e
   void encode(ProtoWriteBuffer buffer) const override;
   void dump_to(std::string &out) const override;
 
@@ -321,15 +308,6 @@
 };
 class FanCommandRequest : public ProtoMessage {
  public:
-<<<<<<< HEAD
-  uint32_t key{0};              // NOLINT
-  bool has_state{false};        // NOLINT
-  bool state{false};            // NOLINT
-  bool has_speed{false};        // NOLINT
-  enums::FanSpeed speed{};      // NOLINT
-  bool has_oscillating{false};  // NOLINT
-  bool oscillating{false};      // NOLINT
-=======
   uint32_t key{0};                  // NOLINT
   bool has_state{false};            // NOLINT
   bool state{false};                // NOLINT
@@ -339,7 +317,6 @@
   bool oscillating{false};          // NOLINT
   bool has_direction{false};        // NOLINT
   enums::FanDirection direction{};  // NOLINT
->>>>>>> 839fe49e
   void encode(ProtoWriteBuffer buffer) const override;
   void dump_to(std::string &out) const override;
 
@@ -698,20 +675,6 @@
 };
 class ListEntitiesClimateResponse : public ProtoMessage {
  public:
-<<<<<<< HEAD
-  std::string object_id{};                            // NOLINT
-  uint32_t key{0};                                    // NOLINT
-  std::string name{};                                 // NOLINT
-  std::string unique_id{};                            // NOLINT
-  bool supports_current_temperature{false};           // NOLINT
-  bool supports_two_point_target_temperature{false};  // NOLINT
-  std::vector<enums::ClimateMode> supported_modes{};  // NOLINT
-  float visual_min_temperature{0.0f};                 // NOLINT
-  float visual_max_temperature{0.0f};                 // NOLINT
-  float visual_temperature_step{0.0f};                // NOLINT
-  bool supports_away{false};                          // NOLINT
-  bool supports_action{false};                        // NOLINT
-=======
   std::string object_id{};                                       // NOLINT
   uint32_t key{0};                                               // NOLINT
   std::string name{};                                            // NOLINT
@@ -726,7 +689,6 @@
   bool supports_action{false};                                   // NOLINT
   std::vector<enums::ClimateFanMode> supported_fan_modes{};      // NOLINT
   std::vector<enums::ClimateSwingMode> supported_swing_modes{};  // NOLINT
->>>>>>> 839fe49e
   void encode(ProtoWriteBuffer buffer) const override;
   void dump_to(std::string &out) const override;
 
@@ -737,16 +699,6 @@
 };
 class ClimateStateResponse : public ProtoMessage {
  public:
-<<<<<<< HEAD
-  uint32_t key{0};                      // NOLINT
-  enums::ClimateMode mode{};            // NOLINT
-  float current_temperature{0.0f};      // NOLINT
-  float target_temperature{0.0f};       // NOLINT
-  float target_temperature_low{0.0f};   // NOLINT
-  float target_temperature_high{0.0f};  // NOLINT
-  bool away{false};                     // NOLINT
-  enums::ClimateAction action{};        // NOLINT
-=======
   uint32_t key{0};                       // NOLINT
   enums::ClimateMode mode{};             // NOLINT
   float current_temperature{0.0f};       // NOLINT
@@ -757,7 +709,6 @@
   enums::ClimateAction action{};         // NOLINT
   enums::ClimateFanMode fan_mode{};      // NOLINT
   enums::ClimateSwingMode swing_mode{};  // NOLINT
->>>>>>> 839fe49e
   void encode(ProtoWriteBuffer buffer) const override;
   void dump_to(std::string &out) const override;
 
