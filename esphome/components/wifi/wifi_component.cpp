#include "wifi_component.h"

#ifdef ARDUINO_ARCH_ESP32
#include <esp_wifi.h>
#endif
#ifdef ARDUINO_ARCH_ESP8266
#include <user_interface.h>
#endif

#include <utility>
#include <algorithm>
#include "lwip/err.h"
#include "lwip/dns.h"

#include "esphome/core/helpers.h"
#include "esphome/core/log.h"
#include "esphome/core/esphal.h"
#include "esphome/core/util.h"
#include "esphome/core/application.h"

#ifdef USE_CAPTIVE_PORTAL
#include "esphome/components/captive_portal/captive_portal.h"
#endif

namespace esphome {
namespace wifi {

static const char *TAG = "wifi";

float WiFiComponent::get_setup_priority() const { return setup_priority::WIFI; }

void WiFiComponent::setup() {
  ESP_LOGCONFIG(TAG, "Setting up WiFi...");
  this->last_connected_ = millis();
  this->wifi_pre_setup_();

  if (this->has_sta()) {
    this->wifi_sta_pre_setup_();

    if (!this->wifi_apply_power_save_()) {
      ESP_LOGV(TAG, "Setting Power Save Option failed!");
    }

    if (this->fast_connect_) {
      this->selected_ap_ = this->sta_[0];
      this->start_connecting(this->selected_ap_, false);
    } else {
      this->start_scanning();
    }
  } else if (this->has_ap()) {
    this->setup_ap_config_();
#ifdef USE_CAPTIVE_PORTAL
    if (captive_portal::global_captive_portal != nullptr)
      captive_portal::global_captive_portal->start();
#endif
  }

  this->wifi_apply_hostname_();
#ifdef ARDUINO_ARCH_ESP32
  network_setup_mdns();
#endif
}

void WiFiComponent::loop() {
  const uint32_t now = millis();

  if (this->has_sta()) {
    switch (this->state_) {
      case WIFI_COMPONENT_STATE_COOLDOWN: {
        this->status_set_warning();
        if (millis() - this->action_started_ > 5000) {
          if (this->fast_connect_) {
            this->start_connecting(this->sta_[0], false);
          } else {
            this->start_scanning();
          }
        }
        break;
      }
      case WIFI_COMPONENT_STATE_STA_SCANNING: {
        this->status_set_warning();
        this->check_scanning_finished();
        break;
      }
      case WIFI_COMPONENT_STATE_STA_CONNECTING:
      case WIFI_COMPONENT_STATE_STA_CONNECTING_2: {
        this->status_set_warning();
        this->check_connecting_finished();
        break;
      }

      case WIFI_COMPONENT_STATE_STA_CONNECTED: {
        if (!this->is_connected()) {
          ESP_LOGW(TAG, "WiFi Connection lost... Reconnecting...");
          this->retry_connect();
        } else {
          this->status_clear_warning();
          this->last_connected_ = now;
        }
        break;
      }
      case WIFI_COMPONENT_STATE_OFF:
      case WIFI_COMPONENT_STATE_AP:
        break;
    }

    if (this->has_ap() && !this->ap_setup_) {
      if (now - this->last_connected_ > this->ap_timeout_) {
        ESP_LOGI(TAG, "Starting fallback AP!");
        this->setup_ap_config_();
#ifdef USE_CAPTIVE_PORTAL
        if (captive_portal::global_captive_portal != nullptr)
          captive_portal::global_captive_portal->start();
#endif
      }
    }

    if (!this->has_ap() && this->reboot_timeout_ != 0) {
      if (now - this->last_connected_ > this->reboot_timeout_) {
        ESP_LOGE(TAG, "Can't connect to WiFi, rebooting...");
        App.reboot();
      }
    }
  }

  network_tick_mdns();
}

WiFiComponent::WiFiComponent() { global_wifi_component = this; }

bool WiFiComponent::has_ap() const { return !this->ap_.get_ssid().empty(); }
bool WiFiComponent::has_sta() const { return !this->sta_.empty(); }
void WiFiComponent::set_fast_connect(bool fast_connect) { this->fast_connect_ = fast_connect; }
IPAddress WiFiComponent::get_ip_address() {
  if (this->has_sta())
    return this->wifi_sta_ip_();
  if (this->has_ap())
    return this->wifi_soft_ap_ip();
  return {};
}
std::string WiFiComponent::get_use_address() const {
  if (this->use_address_.empty()) {
    return App.get_name() + ".local";
  }
  return this->use_address_;
}
void WiFiComponent::set_use_address(const std::string &use_address) { this->use_address_ = use_address; }
void WiFiComponent::setup_ap_config_() {
  this->wifi_mode_({}, true);

  if (this->ap_setup_)
    return;

  ESP_LOGCONFIG(TAG, "Setting up AP...");

  ESP_LOGCONFIG(TAG, "  AP SSID: '%s'", this->ap_.get_ssid().c_str());
  ESP_LOGCONFIG(TAG, "  AP Password: '%s'", this->ap_.get_password().c_str());
  if (this->ap_.get_manual_ip().has_value()) {
    auto manual = *this->ap_.get_manual_ip();
    ESP_LOGCONFIG(TAG, "  AP Static IP: '%s'", manual.static_ip.toString().c_str());
    ESP_LOGCONFIG(TAG, "  AP Gateway: '%s'", manual.gateway.toString().c_str());
    ESP_LOGCONFIG(TAG, "  AP Subnet: '%s'", manual.subnet.toString().c_str());
  }

  this->ap_setup_ = this->wifi_start_ap_(this->ap_);
  ESP_LOGCONFIG(TAG, "  IP Address: %s", this->wifi_soft_ap_ip().toString().c_str());
#ifdef ARDUINO_ARCH_ESP8266
  network_setup_mdns(this->wifi_soft_ap_ip(), 1);
#endif

  if (!this->has_sta()) {
    this->state_ = WIFI_COMPONENT_STATE_AP;
  }
}

float WiFiComponent::get_loop_priority() const {
  return 10.0f;  // before other loop components
}
void WiFiComponent::set_ap(const WiFiAP &ap) { this->ap_ = ap; }
void WiFiComponent::add_sta(const WiFiAP &ap) { this->sta_.push_back(ap); }
void WiFiComponent::set_sta(const WiFiAP &ap) {
  this->sta_.clear();
  this->add_sta(ap);
}

void WiFiComponent::start_connecting(const WiFiAP &ap, bool two) {
  ESP_LOGI(TAG, "WiFi Connecting to '%s'...", ap.get_ssid().c_str());
#ifdef ESPHOME_LOG_HAS_VERBOSE
  ESP_LOGV(TAG, "Connection Params:");
  ESP_LOGV(TAG, "  SSID: '%s'", ap.get_ssid().c_str());
  if (ap.get_bssid().has_value()) {
    bssid_t b = *ap.get_bssid();
    ESP_LOGV(TAG, "  BSSID: %02X:%02X:%02X:%02X:%02X:%02X", b[0], b[1], b[2], b[3], b[4], b[5]);
  } else {
    ESP_LOGV(TAG, "  BSSID: Not Set");
  }
  ESP_LOGV(TAG, "  Password: " LOG_SECRET("'%s'"), ap.get_password().c_str());
  if (ap.get_channel().has_value()) {
    ESP_LOGV(TAG, "  Channel: %u", *ap.get_channel());
  } else {
    ESP_LOGV(TAG, "  Channel: Not Set");
  }
  if (ap.get_manual_ip().has_value()) {
    ManualIP m = *ap.get_manual_ip();
    ESP_LOGV(TAG, "  Manual IP: Static IP=%s Gateway=%s Subnet=%s DNS1=%s DNS2=%s", m.static_ip.toString().c_str(),
             m.gateway.toString().c_str(), m.subnet.toString().c_str(), m.dns1.toString().c_str(),
             m.dns2.toString().c_str());
  } else {
    ESP_LOGV(TAG, "  Using DHCP IP");
  }
  ESP_LOGV(TAG, "  Hidden: %s", YESNO(ap.get_hidden()));
#endif

  if (!this->wifi_sta_connect_(ap)) {
    ESP_LOGE(TAG, "wifi_sta_connect_ failed!");
    this->retry_connect();
    return;
  }

  if (!two) {
    this->state_ = WIFI_COMPONENT_STATE_STA_CONNECTING;
  } else {
    this->state_ = WIFI_COMPONENT_STATE_STA_CONNECTING_2;
  }
  this->action_started_ = millis();
}

void print_signal_bars(int8_t rssi, char *buf) {
  // LOWER ONE QUARTER BLOCK
  // Unicode: U+2582, UTF-8: E2 96 82
  // LOWER HALF BLOCK
  // Unicode: U+2584, UTF-8: E2 96 84
  // LOWER THREE QUARTERS BLOCK
  // Unicode: U+2586, UTF-8: E2 96 86
  // FULL BLOCK
  // Unicode: U+2588, UTF-8: E2 96 88
  if (rssi >= -50) {
    sprintf(buf, "\033[0;32m"  // green
                 "\xe2\x96\x82"
                 "\xe2\x96\x84"
                 "\xe2\x96\x86"
                 "\xe2\x96\x88"
                 "\033[0m");
  } else if (rssi >= -65) {
    sprintf(buf, "\033[0;33m"  // yellow
                 "\xe2\x96\x82"
                 "\xe2\x96\x84"
                 "\xe2\x96\x86"
                 "\033[0;37m"
                 "\xe2\x96\x88"
                 "\033[0m");
  } else if (rssi >= -85) {
    sprintf(buf, "\033[0;33m"  // yellow
                 "\xe2\x96\x82"
                 "\xe2\x96\x84"
                 "\033[0;37m"
                 "\xe2\x96\x86"
                 "\xe2\x96\x88"
                 "\033[0m");
  } else {
    sprintf(buf, "\033[0;31m"  // red
                 "\xe2\x96\x82"
                 "\033[0;37m"
                 "\xe2\x96\x84"
                 "\xe2\x96\x86"
                 "\xe2\x96\x88"
                 "\033[0m");
  }
}

void WiFiComponent::print_connect_params_() {
  uint8_t bssid[6] = {};
  uint8_t *raw_bssid = WiFi.BSSID();
  if (raw_bssid != nullptr)
    memcpy(bssid, raw_bssid, sizeof(bssid));

  ESP_LOGCONFIG(TAG, "  SSID: " LOG_SECRET("'%s'"), WiFi.SSID().c_str());
  ESP_LOGCONFIG(TAG, "  IP Address: %s", WiFi.localIP().toString().c_str());
  ESP_LOGCONFIG(TAG, "  BSSID: " LOG_SECRET("%02X:%02X:%02X:%02X:%02X:%02X"), bssid[0], bssid[1], bssid[2], bssid[3],
                bssid[4], bssid[5]);
  ESP_LOGCONFIG(TAG, "  Hostname: '%s'", App.get_name().c_str());
  char signal_bars[50];
  int8_t rssi = WiFi.RSSI();
  print_signal_bars(rssi, signal_bars);
  ESP_LOGCONFIG(TAG, "  Signal strength: %d dB %s", rssi, signal_bars);
  if (this->selected_ap_.get_bssid().has_value()) {
    ESP_LOGV(TAG, "  Priority: %.1f", this->get_sta_priority(*this->selected_ap_.get_bssid()));
  }
  ESP_LOGCONFIG(TAG, "  Channel: %d", WiFi.channel());
  ESP_LOGCONFIG(TAG, "  Subnet: %s", WiFi.subnetMask().toString().c_str());
  ESP_LOGCONFIG(TAG, "  Gateway: %s", WiFi.gatewayIP().toString().c_str());
  ESP_LOGCONFIG(TAG, "  DNS1: %s", WiFi.dnsIP(0).toString().c_str());
  ESP_LOGCONFIG(TAG, "  DNS2: %s", WiFi.dnsIP(1).toString().c_str());
}

void WiFiComponent::start_scanning() {
  this->action_started_ = millis();
  ESP_LOGD(TAG, "Starting scan...");
  this->wifi_scan_start_();
  this->state_ = WIFI_COMPONENT_STATE_STA_SCANNING;
}

void WiFiComponent::check_scanning_finished() {
  if (!this->scan_done_) {
    if (millis() - this->action_started_ > 30000) {
      ESP_LOGE(TAG, "Scan timeout!");
      this->retry_connect();
    }
    return;
  }
  this->scan_done_ = false;

  ESP_LOGD(TAG, "Found networks:");
  if (this->scan_result_.empty()) {
    ESP_LOGD(TAG, "  No network found!");
    this->retry_connect();
    return;
  }

  for (auto &res : this->scan_result_) {
    for (auto &ap : this->sta_) {
      if (res.matches(ap)) {
        res.set_matches(true);
        if (!this->has_sta_priority(res.get_bssid())) {
          this->set_sta_priority(res.get_bssid(), ap.get_priority());
        }
        res.set_priority(this->get_sta_priority(res.get_bssid()));
        break;
      }
    }
  }

  std::stable_sort(this->scan_result_.begin(), this->scan_result_.end(),
                   [](const WiFiScanResult &a, const WiFiScanResult &b) {
                     // return true if a is better than b
                     if (a.get_matches() && !b.get_matches())
                       return true;
                     if (!a.get_matches() && b.get_matches())
                       return false;

                     if (a.get_matches() && b.get_matches()) {
                       // if both match, check priority
                       if (a.get_priority() != b.get_priority())
                         return a.get_priority() > b.get_priority();
                     }

                     return a.get_rssi() > b.get_rssi();
                   });

  for (auto &res : this->scan_result_) {
    char bssid_s[18];
    auto bssid = res.get_bssid();
    sprintf(bssid_s, "%02X:%02X:%02X:%02X:%02X:%02X", bssid[0], bssid[1], bssid[2], bssid[3], bssid[4], bssid[5]);
    char signal_bars[50];
    print_signal_bars(res.get_rssi(), signal_bars);

    if (res.get_matches()) {
      ESP_LOGI(TAG, "- '%s' %s" LOG_SECRET("(%s) ") "%s", res.get_ssid().c_str(),
               res.get_is_hidden() ? "(HIDDEN) " : "", bssid_s, signal_bars);
      ESP_LOGD(TAG, "    Channel: %u", res.get_channel());
      ESP_LOGD(TAG, "    RSSI: %d dB", res.get_rssi());
    } else {
      ESP_LOGD(TAG, "- " LOG_SECRET("'%s'") " " LOG_SECRET("(%s) ") "%s", res.get_ssid().c_str(), bssid_s, signal_bars);
    }
  }

  if (!this->scan_result_[0].get_matches()) {
    ESP_LOGW(TAG, "No matching network found!");
    this->retry_connect();
    return;
  }

  WiFiAP connect_params;
  WiFiScanResult scan_res = this->scan_result_[0];
  for (auto &config : this->sta_) {
    // search for matching STA config, at least one will match (from checks before)
    if (!scan_res.matches(config)) {
      continue;
    }

    if (config.get_hidden()) {
      // selected network is hidden, we use the data from the config
      connect_params.set_hidden(true);
      connect_params.set_ssid(config.get_ssid());
      // don't set BSSID and channel, there might be multiple hidden networks
      // but we can't know which one is the correct one. Rely on probe-req with just SSID.
    } else {
      // selected network is visible, we use the data from the scan
      // limit the connect params to only connect to exactly this network
      // (network selection is done during scan phase).
      connect_params.set_hidden(false);
      connect_params.set_ssid(scan_res.get_ssid());
      connect_params.set_channel(scan_res.get_channel());
      connect_params.set_bssid(scan_res.get_bssid());
    }
    // set manual IP+password (if any)
    connect_params.set_manual_ip(config.get_manual_ip());
    connect_params.set_password(config.get_password());
    break;
  }

  yield();

  this->selected_ap_ = connect_params;
  this->start_connecting(connect_params, false);
}

void WiFiComponent::dump_config() {
  ESP_LOGCONFIG(TAG, "WiFi:");
  this->print_connect_params_();
}

void WiFiComponent::check_connecting_finished() {
  wl_status_t status = this->wifi_sta_status_();

  if (status == WL_CONNECTED) {
    ESP_LOGI(TAG, "WiFi Connected!");
    this->print_connect_params_();

    if (this->has_ap()) {
#ifdef USE_CAPTIVE_PORTAL
      if (this->is_captive_portal_active_()) {
        captive_portal::global_captive_portal->end();
      }
#endif
      ESP_LOGD(TAG, "Disabling AP...");
      this->wifi_mode_({}, false);
    }
#ifdef ARDUINO_ARCH_ESP8266
    network_setup_mdns(this->wifi_sta_ip_(), 0);
#endif
    this->state_ = WIFI_COMPONENT_STATE_STA_CONNECTED;
    this->num_retried_ = 0;
    return;
  }

  uint32_t now = millis();
  if (now - this->action_started_ > 30000) {
    ESP_LOGW(TAG, "Timeout while connecting to WiFi.");
    this->retry_connect();
    return;
  }

  if (this->error_from_callback_) {
    ESP_LOGW(TAG, "Error while connecting to network.");
    this->retry_connect();
    return;
  }

  if (status == WL_IDLE_STATUS || status == WL_DISCONNECTED || status == WL_CONNECTION_LOST) {
    // WL_DISCONNECTED is set while not connected yet.
    // WL_IDLE_STATUS is set while we're waiting for the IP address.
    // WL_CONNECTION_LOST happens on the ESP32
    return;
  }

  if (status == WL_NO_SSID_AVAIL) {
    ESP_LOGW(TAG, "WiFi network can not be found anymore.");
    this->retry_connect();
    return;
  }

  if (status == WL_CONNECT_FAILED) {
    ESP_LOGW(TAG, "Connecting to WiFi network failed. Are the credentials wrong?");
    this->retry_connect();
    return;
  }

  ESP_LOGW(TAG, "WiFi Unknown connection status %d", status);
}

void WiFiComponent::retry_connect() {
<<<<<<< HEAD
  delay(10);
  if (this->num_retried_ > 5 || this->error_from_callback_) {
=======
  if (this->selected_ap_.get_bssid()) {
    auto bssid = *this->selected_ap_.get_bssid();
    float priority = this->get_sta_priority(bssid);
    this->set_sta_priority(bssid, priority - 1.0f);
  }

  delay(10);
  if (!this->is_captive_portal_active_() && (this->num_retried_ > 5 || this->error_from_callback_)) {
>>>>>>> 5f535e97
    // If retry failed for more than 5 times, let's restart STA
    ESP_LOGW(TAG, "Restarting WiFi adapter...");
    this->wifi_mode_(false, {});
    delay(100);  // NOLINT
    this->num_retried_ = 0;
  } else {
    this->num_retried_++;
  }
  this->error_from_callback_ = false;
  if (this->state_ == WIFI_COMPONENT_STATE_STA_CONNECTING) {
    yield();
    this->state_ = WIFI_COMPONENT_STATE_STA_CONNECTING_2;
    this->start_connecting(this->selected_ap_, true);
    return;
  }

  this->state_ = WIFI_COMPONENT_STATE_COOLDOWN;
  this->action_started_ = millis();
}

bool WiFiComponent::can_proceed() {
  if (this->has_ap() && !this->has_sta()) {
    return true;
  }
  return this->is_connected();
}
void WiFiComponent::set_reboot_timeout(uint32_t reboot_timeout) { this->reboot_timeout_ = reboot_timeout; }
bool WiFiComponent::is_connected() {
  return this->state_ == WIFI_COMPONENT_STATE_STA_CONNECTED && this->wifi_sta_status_() == WL_CONNECTED &&
         !this->error_from_callback_;
}
void WiFiComponent::set_power_save_mode(WiFiPowerSaveMode power_save) { this->power_save_ = power_save; }

std::string WiFiComponent::format_mac_addr(const uint8_t *mac) {
  char buf[20];
  sprintf(buf, "%02X:%02X:%02X:%02X:%02X:%02X", mac[0], mac[1], mac[2], mac[3], mac[4], mac[5]);
  return buf;
}
bool WiFiComponent::is_captive_portal_active_() {
#ifdef USE_CAPTIVE_PORTAL
  return captive_portal::global_captive_portal != nullptr && captive_portal::global_captive_portal->is_active();
#else
  return false;
#endif
}

void WiFiAP::set_ssid(const std::string &ssid) { this->ssid_ = ssid; }
void WiFiAP::set_bssid(bssid_t bssid) { this->bssid_ = bssid; }
void WiFiAP::set_bssid(optional<bssid_t> bssid) { this->bssid_ = bssid; }
void WiFiAP::set_password(const std::string &password) { this->password_ = password; }
void WiFiAP::set_channel(optional<uint8_t> channel) { this->channel_ = channel; }
void WiFiAP::set_manual_ip(optional<ManualIP> manual_ip) { this->manual_ip_ = manual_ip; }
void WiFiAP::set_hidden(bool hidden) { this->hidden_ = hidden; }
const std::string &WiFiAP::get_ssid() const { return this->ssid_; }
const optional<bssid_t> &WiFiAP::get_bssid() const { return this->bssid_; }
const std::string &WiFiAP::get_password() const { return this->password_; }
const optional<uint8_t> &WiFiAP::get_channel() const { return this->channel_; }
const optional<ManualIP> &WiFiAP::get_manual_ip() const { return this->manual_ip_; }
bool WiFiAP::get_hidden() const { return this->hidden_; }

WiFiScanResult::WiFiScanResult(const bssid_t &bssid, const std::string &ssid, uint8_t channel, int8_t rssi,
                               bool with_auth, bool is_hidden)
    : bssid_(bssid), ssid_(ssid), channel_(channel), rssi_(rssi), with_auth_(with_auth), is_hidden_(is_hidden) {}
bool WiFiScanResult::matches(const WiFiAP &config) {
  if (config.get_hidden()) {
    // User configured a hidden network, only match actually hidden networks
    // don't match SSID
    if (!this->is_hidden_)
      return false;
  } else if (!config.get_ssid().empty()) {
    // check if SSID matches
    if (config.get_ssid() != this->ssid_)
      return false;
  } else {
    // network is configured without SSID - match other settings
  }
  // If BSSID configured, only match for correct BSSIDs
  if (config.get_bssid().has_value() && *config.get_bssid() != this->bssid_)
    return false;
  // If PW given, only match for networks with auth (and vice versa)
  if (config.get_password().empty() == this->with_auth_)
    return false;
  // If channel configured, only match networks on that channel.
  if (config.get_channel().has_value() && *config.get_channel() != this->channel_) {
    return false;
  }
  return true;
}
bool WiFiScanResult::get_matches() const { return this->matches_; }
void WiFiScanResult::set_matches(bool matches) { this->matches_ = matches; }
const bssid_t &WiFiScanResult::get_bssid() const { return this->bssid_; }
const std::string &WiFiScanResult::get_ssid() const { return this->ssid_; }
uint8_t WiFiScanResult::get_channel() const { return this->channel_; }
int8_t WiFiScanResult::get_rssi() const { return this->rssi_; }
bool WiFiScanResult::get_with_auth() const { return this->with_auth_; }
bool WiFiScanResult::get_is_hidden() const { return this->is_hidden_; }

WiFiComponent *global_wifi_component;

}  // namespace wifi
}  // namespace esphome<|MERGE_RESOLUTION|>--- conflicted
+++ resolved
@@ -470,10 +470,6 @@
 }
 
 void WiFiComponent::retry_connect() {
-<<<<<<< HEAD
-  delay(10);
-  if (this->num_retried_ > 5 || this->error_from_callback_) {
-=======
   if (this->selected_ap_.get_bssid()) {
     auto bssid = *this->selected_ap_.get_bssid();
     float priority = this->get_sta_priority(bssid);
@@ -482,7 +478,6 @@
 
   delay(10);
   if (!this->is_captive_portal_active_() && (this->num_retried_ > 5 || this->error_from_callback_)) {
->>>>>>> 5f535e97
     // If retry failed for more than 5 times, let's restart STA
     ESP_LOGW(TAG, "Restarting WiFi adapter...");
     this->wifi_mode_(false, {});
