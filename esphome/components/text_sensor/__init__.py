--- conflicted
+++ resolved
@@ -38,17 +38,8 @@
         cg.add(var.set_icon(config[CONF_ICON]))
 
     for conf in config.get(CONF_ON_VALUE, []):
-<<<<<<< HEAD
-        rhs = text_sensor_var.make_state_trigger()
-        trigger = Pvariable(conf[CONF_TRIGGER_ID], rhs)
-        automation.build_automations(trigger, [(std_string, 'x')], conf)
-
-    setup_mqtt_component(text_sensor_var.Pget_mqtt(), config)
-
-=======
         trigger = cg.new_Pvariable(conf[CONF_TRIGGER_ID], var)
         yield automation.build_automation(trigger, [(cg.std_string, 'x')], conf)
->>>>>>> 3ddf5a4e
 
     if CONF_MQTT_ID in config:
         mqtt_ = cg.new_Pvariable(config[CONF_MQTT_ID], var)
