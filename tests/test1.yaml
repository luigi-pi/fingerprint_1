esphome:
  name: test1
  platform: ESP32
  board: nodemcu-32s
  # Use this for testing while developing:
  # Note the travis check for esphome PRs will fail until the
  # esphome-core PR has been merged.
  # esphome_core_version:
  #   local: ~/path/to/esphome-core
  use_custom_code: false
  on_boot:
    priority: 150.0
    then:
      - lambda: >-
          ESP_LOGD("main", "ON BOOT!");
  on_shutdown:
    then:
      - lambda: >-
          ESP_LOGD("main", "ON SHUTDOWN!");
  on_loop:
    then:
      - lambda: >-
          ESP_LOGV("main", "ON LOOP!");
  build_path: build/test1

wifi:
  networks:
  - ssid: 'MySSID'
    password: 'password1'
  - ssid: 'MySSID2'
    password: ''
    channel: 14
    bssid: 'A1:63:95:47:D3:1D'
  manual_ip:
    static_ip: 192.168.178.230
    gateway: 192.168.178.1
    subnet: 255.255.255.0
    dns1: 1.1.1.1
    dns2: 1.2.2.1
  domain: .local
  reboot_timeout: 120s
  power_save_mode: none

mqtt:
  broker: '192.168.178.84'
  port: 1883
  username: 'debug'
  password: 'debug'
  client_id: someclient
  discovery: True
  discovery_retain: False
  discovery_prefix: discovery
  topic_prefix: helloworld
  log_topic:
    topic: helloworld/hi
    level: INFO
  birth_message:
  will_message:
  shutdown_message:
    topic: topic/to/send/to
    payload: hi
    qos: 2
    retain: True
  keepalive: 60s
  reboot_timeout: 60s
  on_message:
    - topic: my/custom/topic
      qos: 0
      then:
        - lambda: >-
            ESP_LOGD("main", "Got message %s", x.c_str());
    - topic: livingroom/ota_mode
      then:
      - deep_sleep.prevent: deep_sleep_1
    - topic: livingroom/ota_mode
      then:
      - deep_sleep.enter: deep_sleep_1
  on_json_message:
    topic: the/topic
    then:
      - lambda: |-
          int data = x["my_data"];
          ESP_LOGD("main", "The data is: %d", data);
      - light.turn_on:
          id: living_room_lights
          transition_length: !lambda |-
            int length = 1000;
            if (x.containsKey("length"))
              length = x["length"];
            return length;
          effect: !lambda |-
            const char *effect = "None";
            if (x.containsKey("effect"))
              effect = x["effect"];
            return effect;

i2c:
  sda: 21
  scl: 22
  scan: True
  frequency: 100kHz
  setup_priority: -100

spi:
  clk_pin: GPIO21
  mosi_pin: GPIO22
  miso_pin: GPIO23

uart:
  tx_pin: GPIO22
  rx_pin: GPIO23
  baud_rate: 115200

ota:
  safe_mode: True
  password: 'superlongpasswordthatnoonewillknow'
  port: 3286

logger:
  baud_rate: 0
  level: VERBOSE
  logs:
    mqtt.component: DEBUG
    mqtt.client: ERROR

web_server:
  port: 8080
  css_url: https://esphome.io/_static/webserver-v1.min.css
  js_url: https://esphome.io/_static/webserver-v1.min.js

power_supply:
  id: 'atx_power_supply'
  enable_time: 20ms
  keep_on_time: 10s
  pin:
    number: 13
    inverted: true

deep_sleep:
  run_duration: 20s
  sleep_duration: 50s
  wakeup_pin: GPIO39
  wakeup_pin_mode: INVERT_WAKEUP
  id: deep_sleep_1

ads1115:
  address: 0x48

dallas:
  pin: GPIO23

sensor:
  - platform: adc
    pin: A0
    name: "Living Room Brightness"
    update_interval: '1:01'
    attenuation: 2.5db
    unit_of_measurement: "°C"
    icon: "mdi:water-percent"
    accuracy_decimals: 5
    expire_after: 120s
    setup_priority: -100
    filters:
      - offset: 2.0
      - multiply: 1.2
      - filter_out: 42.0
      - filter_nan:
      - sliding_window_moving_average:
          window_size: 15
          send_every: 15
          send_first_at: 15
      - exponential_moving_average:
          alpha: 0.1
          send_every: 15
      - throttle: 1s
      - heartbeat: 5s
      - debounce: 0.1s
      - delta: 5.0
      - unique:
      - or:
        - throttle: 1s
        - delta: 5.0
      - lambda: return x * (9.0/5.0) + 32.0;
    on_value:
      then:
        - lambda: |-
            ESP_LOGD("main", "Got value %f", x);
            id(my_sensor).publish_state(42.0);
            ESP_LOGI("main", "Value of my sensor: %f", id(my_sensor).state);
            ESP_LOGI("main", "Raw Value of my sensor: %f", id(my_sensor).state);
    on_value_range:
      above: 5
      below: 10
      then:
        - lambda: >-
            ESP_LOGD("main", "Got value range %f", x);
        - wait_until:
            binary_sensor.is_on: binary_sensor1
    on_raw_value:
      - lambda: >-
          ESP_LOGD("main", "Got raw value %f", x);
      - logger.log:
          level: DEBUG
          format: "Got raw value %f"
          args: ['x']
      - logger.log: "Got raw value NAN"
      - mqtt.publish:
          topic: some/topic
          payload: Hello
          qos: 2
          retain: True
  - platform: ads1115
    multiplexer: 'A0_A1'
    gain: 1.024
    id: my_sensor
    filters:
    state_topic: hi/me
    retain: false
    availability:
  - platform: bh1750
    name: "Living Room Brightness 3"
    internal: true
    address: 0x23
    resolution: 1.0
    update_interval: 30s
    retain: False
    availability:
    state_topic: livingroom/custom_state_topic
  - platform: bme280
    temperature:
      name: "Outside Temperature"
      oversampling: 16x
    pressure:
      name: "Outside Pressure"
      oversampling: none
    humidity:
      name: "Outside Humidity"
      oversampling: 8x
    address: 0x77
    iir_filter: 16x
    update_interval: 15s
  - platform: bme680
    temperature:
      name: "Outside Temperature"
      oversampling: 16x
    pressure:
      name: "Outside Pressure"
    humidity:
      name: "Outside Humidity"
    gas_resistance:
      name: "Outside Gas Sensor"
    address: 0x77
    heater:
      temperature: 320
      duration: 150ms
    update_interval: 15s
  - platform: bmp085
    temperature:
      name: "Outside Temperature"
    pressure:
      name: "Outside Pressure"
      filters:
        - lambda: >-
            return x / powf(1.0 - (x / 44330.0), 5.255);
    update_interval: 15s
  - platform: bmp280
    temperature:
      name: "Outside Temperature"
      oversampling: 16x
    pressure:
      name: "Outside Pressure"
    address: 0x77
    update_interval: 15s
    iir_filter: 16x
  - platform: dallas
    address: 0x1C0000031EDD2A28
    name: "Living Room Temperature"
    resolution: 9
  - platform: dallas
    index: 1
    name: "Living Room Temperature 2"
  - platform: dht
    pin: GPIO26
    temperature:
      name: "Living Room Temperature 3"
    humidity:
      name: "Living Room Humidity 3"
    model: AM2302
    update_interval: 15s
  - platform: dht12
    temperature:
      name: "Living Room Temperature 4"
    humidity:
      name: "Living Room Humidity 4"
    update_interval: 15s
  - platform: duty_cycle
    pin: GPIO25
    name: Duty Cycle Sensor
  - platform: esp32_hall
    name: "ESP32 Hall Sensor"
    update_interval: 15s
  - platform: hdc1080
    temperature:
      name: "Living Room Temperature 5"
    humidity:
      name: "Living Room Pressure 5"
    update_interval: 15s
  - platform: hlw8012
    sel_pin: 5
    cf_pin: 14
    cf1_pin: 13
    current:
      name: "HLW8012 Current"
    voltage:
      name: "HLW8012 Voltage"
    power:
      name: "HLW8012 Power"
      id: hlw8012_power
    update_interval: 15s
    current_resistor: 0.001 ohm
    voltage_divider: 2351
    change_mode_every: 16
  - platform: total_daily_energy
    power_id: hlw8012_power
    name: "HLW8012 Total Daily Energy"
  - platform: hmc5883l
    address: 0x68
    field_strength_x:
      name: "HMC5883L Field Strength X"
    field_strength_y:
      name: "HMC5883L Field Strength Y"
    field_strength_z:
      name: "HMC5883L Field Strength Z"
    heading:
      name: "HMC5883L Heading"
    range: 130uT
    update_interval: 15s
  - platform: hx711
    name: "HX711 Value"
    dout_pin: GPIO23
    clk_pin: GPIO24
    gain: 128
    update_interval: 15s
  - platform: ina219
    address: 0x40
    shunt_resistance: 0.1 ohm
    current:
      name: "INA219 Current"
    power:
      name: "INA219 Power"
    bus_voltage:
      name: "INA219 Bus Voltage"
    shunt_voltage:
      name: "INA219 Shunt Voltage"
    max_voltage: 32.0V
    max_current: 3.2A
    update_interval: 15s
  - platform: ina3221
    address: 0x40
    channel_1:
      shunt_resistance: 0.1 ohm
      current:
        name: "INA3221 Channel 1 Current"
      power:
        name: "INA3221 Channel 1 Power"
      bus_voltage:
        name: "INA3221 Channel 1 Bus Voltage"
      shunt_voltage:
        name: "INA3221 Channel 1 Shunt Voltage"
    update_interval: 15s
  - platform: htu21d
    temperature:
      name: "Living Room Temperature 6"
    humidity:
      name: "Living Room Humidity 6"
    update_interval: 15s
  - platform: max6675
    name: "Living Room Temperature"
    cs_pin: GPIO23
    update_interval: 15s
  - platform: max31855
    name: "Den Temperature"
    cs_pin: GPIO23
    update_interval: 15s
  - platform: mhz19
    co2:
      name: "MH-Z19 CO2 Value"
    temperature:
      name: "MH-Z19 Temperature"
    update_interval: 15s
  - platform: mpu6050
    address: 0x68
    accel_x:
      name: "MPU6050 Accel X"
    accel_y:
      name: "MPU6050 Accel Y"
    accel_z:
      name: "MPU6050 Accel z"
    gyro_x:
      name: "MPU6050 Gyro X"
    gyro_y:
      name: "MPU6050 Gyro Y"
    gyro_z:
      name: "MPU6050 Gyro z"
    temperature:
      name: "MPU6050 Temperature"
  - platform: ms5611
    temperature:
      name: "Outside Temperature"
    pressure:
      name: "Outside Pressure"
    address: 0x77
    update_interval: 15s
  - platform: pulse_counter
    name: "Pulse Counter"
    pin: GPIO12
    count_mode:
      rising_edge: INCREMENT
      falling_edge: DECREMENT
    internal_filter: 13us
    update_interval: 15s
  - platform: rotary_encoder
    name: "Rotary Encoder"
    pin_a: GPIO23
    pin_b: GPIO24
    pin_reset: GPIO25
    filters:
      - or:
        - debounce: 0.1s
        - delta: 10
  - platform: sht3xd
    temperature:
      name: "Living Room Temperature 8"
    humidity:
      name: "Living Room Humidity 8"
    address: 0x44
    update_interval: 15s
  - platform: template
    name: "Template Sensor"
    id: template_sensor
    lambda: |-
      if (id(ultrasonic_sensor1).state > 1) {
        return 42.0;
      } else {
        return {};
      }
    update_interval: 15s
    on_value:
      - sensor.template.publish:
          id: template_sensor
          state: 43.0
      - sensor.template.publish:
          id: template_sensor
          state: !lambda 'return NAN;'
  - platform: tsl2561
    name: "TSL2561 Ambient Light"
    address: 0x39
    update_interval: 15s
    is_cs_package: true
    integration_time: 402ms
    gain: 16x
  - platform: ultrasonic
    trigger_pin: GPIO24
    echo_pin:
      number: GPIO23
      inverted: true
    name: "Ultrasonic Sensor"
    timeout_meter: 5.5
    id: ultrasonic_sensor1
  - platform: uptime
    name: Uptime Sensor
  - platform: wifi_signal
    name: "WiFi Signal Sensor"
    update_interval: 15s
  - platform: mqtt_subscribe
    name: "MQTT Subscribe Sensor 1"
    topic: "mqtt/topic"
    id: the_sensor
    qos: 2
    on_value:
      - mqtt.publish_json:
          topic: the/topic
          payload: |-
            root["key"] = id(the_sensor).value;
            root["greeting"] = "Hello World";


esp32_touch:
  setup_mode: False
  iir_filter: 10ms
  sleep_duration: 27ms
  measurement_duration: 8ms
  low_voltage_reference: 0.5V
  high_voltage_reference: 2.7V
  voltage_attenuation: 1.5V

binary_sensor:
  - platform: gpio
    pin: GPIO9
    name: "Living Room Window"
    device_class: window
    filters:
      - invert:
      - delayed_on: 40ms
      - delayed_off: 40ms
    on_press:
      then:
        - lambda: >-
            ESP_LOGD("main", "Pressed");
    on_release:
      then:
        - lambda: >-
            ESP_LOGD("main", "Released");
    on_click:
      - min_length: 50ms
        max_length: 350ms
        then:
          - lambda: >-
              ESP_LOGD("main", "Clicked");
      - then:
          - lambda: >-
              ESP_LOGD("main", "Clicked");
    on_double_click:
      - min_length: 50ms
        max_length: 350ms
        then:
         - lambda: >-
             ESP_LOGD("main", "Double Clicked");
      - then:
         - lambda: >-
             ESP_LOGD("main", "Double Clicked");
    on_multi_click:
    - timing:
      - ON for at most 1s
      - OFF for at most 1s
      - ON for at most 1s
      - OFF for at least 0.2s
      then:
      - logger.log:
          format: "Multi Clicked TWO"
          level: warn
    - timing:
      - OFF for 1s to 2s
      - ON for 1s to 2s
      - OFF for at least 0.5s
      then:
      - logger.log:
          format: "Multi Clicked LONG SINGLE"
          level: warn
    - timing:
      - ON for at most 1s
      - OFF for at least 0.5s
      then:
      - logger.log:
          format: "Multi Clicked SINGLE"
          level: warn
    id: binary_sensor1
  - platform: gpio
    pin:
      number: GPIO9
      mode: INPUT_PULLUP
    name: "Living Room Window 2"
  - platform: status
    name: "Living Room Status"
  - platform: esp32_touch
    name: "ESP32 Touch Pad GPIO27"
    pin: GPIO27
    threshold: 1000
  - platform: nextion
    page_id: 0
    component_id: 2
    name: "Nextion Component 2 Touch"
  - platform: template
    name: "Garage Door Open"
    id: garage_door
    lambda: |-
      if (isnan(id(my_sensor).state)) {
        // isnan checks if the ultrasonic sensor echo
        // has timed out, resulting in a NaN (not a number) state
        // in that case, return {} to indicate that we don't know.
        return {};
      } else if (id(my_sensor).state > 30) {
        // Garage Door is open.
        return true;
      } else {
        // Garage Door is closed.
        return false;
      }
    on_press:
      - binary_sensor.template.publish:
          id: garage_door
          state: OFF
  - platform: pn532
    uid: 74-10-37-94
    name: "PN532 NFC Tag"
  - platform: rdm6300
    uid: 7616525
    name: "RDM6300 NFC Tag"
  - platform: gpio
    name: "PCF binary sensor"
    pin:
      pcf8574: pcf8574_hub
      number: 1
      mode: INPUT
      inverted: True

pca9685:
  frequency: 500
  address: 0x0

my9231:
  data_pin: GPIO12
  clock_pin: GPIO14
  num_channels: 6
  num_chips: 2
  bit_depth: 16

output:
  - platform: gpio
    pin: GPIO26
    id: gpio_26
    power_supply: atx_power_supply
    inverted: False
  - platform: ledc
    pin: 19
    id: gpio_19
    frequency: 1500Hz
    bit_depth: 8
    channel: 14
    max_power: 0.5
  - platform: pca9685
    id: pca_0
    channel: 0
  - platform: pca9685
    id: pca_1
    channel: 1
  - platform: pca9685
    id: pca_2
    channel: 2
  - platform: pca9685
    id: pca_3
    channel: 3
  - platform: pca9685
    id: pca_4
    channel: 4
  - platform: pca9685
    id: pca_5
    channel: 5
  - platform: pca9685
    id: pca_6
    channel: 6
  - platform: pca9685
    id: pca_7
    channel: 7
  - platform: gpio
    id: id2
    pin:
      pcf8574: pcf8574_hub
      number: 0
      mode: OUTPUT
      inverted: False
  - platform: my9231
    id: my_0
    channel: 0
  - platform: my9231
    id: my_1
    channel: 1
  - platform: my9231
    id: my_2
    channel: 2
  - platform: my9231
    id: my_3
    channel: 3
  - platform: my9231
    id: my_4
    channel: 4
  - platform: my9231
    id: my_5
    channel: 5

light:
  - platform: binary
    name: "Desk Lamp"
    output: gpio_26
    effects:
      - strobe:
      - strobe:
          name: "My Strobe"
          colors:
            - state: True
              duration: 250ms
            - state: False
              duration: 250ms
  - platform: monochromatic
    name: "Kitchen Lights"
    id: kitchen
    output: gpio_19
    gamma_correct: 2.8
    default_transition_length: 2s
    effects:
      - strobe:
      - flicker:
      - flicker:
          name: "My Flicker"
          alpha: 98%
          intensity: 1.5%
      - lambda:
          name: My Custom Effect
          update_interval: 1s
          lambda: |-
            static int state = 0;
            state += 1;
            if (state == 4)
              state = 0;
  - platform: rgb
    name: "Living Room Lights"
    id: living_room_lights
    red: pca_0
    green: pca_1
    blue: pca_2
  - platform: rgbw
    name: "Living Room Lights 2"
    red: pca_3
    green: pca_4
    blue: pca_5
    white: pca_6
  - platform: rgbww
    name: "Living Room Lights 2"
    red: pca_3
    green: pca_4
    blue: pca_5
    cold_white: pca_6
    warm_white: pca_6
    cold_white_color_temperature: 153 mireds
    warm_white_color_temperature: 500 mireds
  - platform: cwww
    name: "Living Room Lights 2"
    cold_white: pca_6
    warm_white: pca_6
    cold_white_color_temperature: 153 mireds
    warm_white_color_temperature: 500 mireds
  - platform: fastled_clockless
    id: addr1
    chipset: WS2811
    pin: GPIO23
    num_leds: 60
    rgb_order: BRG
    max_refresh_rate: 20ms
    power_supply: atx_power_supply
    color_correct: [75%, 100%, 50%]
    name: "FastLED WS2811 Light"
    effects:
    - addressable_color_wipe:
    - addressable_color_wipe:
        name: Color Wipe Effect With Custom Values
        colors:
        - red: 100%
          green: 100%
          blue: 100%
          num_leds: 1
        - red: 0%
          green: 0%
          blue: 0%
          num_leds: 1
        add_led_interval: 100ms
        reverse: False
    - addressable_scan:
    - addressable_scan:
        name: Scan Effect With Custom Values
        move_interval: 100ms
    - addressable_twinkle:
    - addressable_twinkle:
        name: Twinkle Effect With Custom Values
        twinkle_probability: 5%
        progress_interval: 4ms
    - addressable_random_twinkle:
    - addressable_random_twinkle:
        name: Random Twinkle Effect With Custom Values
        twinkle_probability: 5%
        progress_interval: 32ms
    - addressable_fireworks:
    - addressable_fireworks:
        name: Fireworks Effect With Custom Values
        update_interval: 32ms
        spark_probability: 10%
        use_random_color: false
        fade_out_rate: 120
    - addressable_flicker:
    - addressable_flicker:
        name: Flicker Effect With Custom Values
        update_interval: 16ms
        intensity: 5%
  - platform: fastled_spi
    id: addr2
    chipset: WS2801
    data_pin: GPIO23
    clock_pin: GPIO22
    num_leds: 60
    rgb_order: BRG
    name: "FastLED SPI Light"
  - platform: neopixelbus
<<<<<<< HEAD
=======
    id: addr3
>>>>>>> fc8f270a
    name: "Neopixelbus Light"
    gamma_correct: 2.8
    color_correct: [0.0, 0.0, 0.0, 0.0]
    default_transition_length: 10s
    power_supply: atx_power_supply
    effects:
    - addressable_flicker:
        name: Flicker Effect With Custom Values
        update_interval: 16ms
        intensity: 5%
    type: GRBW
    variant: SK6812
    method: ESP32_I2S_0
    num_leds: 60
    pin: GPIO23
<<<<<<< HEAD
=======
  - platform: partition
    name: "Partition Light"
    segments:
      - id: addr1
        from: 0
        to: 0
      - id: addr2
        from: 1
        to: 10
      - id: addr2
        from: 20
        to: 25
>>>>>>> fc8f270a

remote_transmitter:
  - pin: 32

switch:
  - platform: gpio
    pin: GPIO25
    name: "Living Room Dehumidifier"
    icon: "mdi:restart"
    inverted: True
    command_topic: custom_command_topic
    restore_mode: ALWAYS_OFF
<<<<<<< HEAD
=======
  - platform: remote_transmitter
    name: "JVC Off"
    jvc:
      data: 0x10EF
    repeat: 25
>>>>>>> fc8f270a
  - platform: remote_transmitter
    name: "Panasonic TV Off"
    nec:
      address: 0x4242
      command: 0x8484
    repeat: 25
  - platform: remote_transmitter
    name: "Panasonic TV Off"
    lg:
      data: 4294967295
      nbits: 28
    repeat: 25
  - platform: remote_transmitter
    name: "Panasonic TV Off"
    samsung:
      data: 0xABCDEF
    repeat: 25
  - platform: remote_transmitter
    name: "Panasonic TV Off"
    sony:
      data: 0xABCDEF
      nbits: 12
    repeat: 25
  - platform: remote_transmitter
    name: "Panasonic TV Off"
    panasonic:
      address: 0x4004
      command: 0x1000BCD
    repeat: 25
  - platform: remote_transmitter
    name: "Panasonic TV Off"
    rc_switch_raw:
      code: '001010011001111101011011'
      protocol: 1
    repeat: 25
  - platform: remote_transmitter
    name: "Panasonic TV Off"
    rc_switch_type_a:
      group: '11001'
      device: '01000'
      state: True
      protocol:
        pulse_length: 175
        sync: [1, 31]
        zero: [1, 3]
        one: [3, 1]
        inverted: False
    repeat: 25
  - platform: remote_transmitter
    name: "Panasonic TV Off"
    rc_switch_type_b:
      address: 4
      channel: 2
      state: True
  - platform: remote_transmitter
    name: "Panasonic TV Off"
    rc_switch_type_c:
      family: 'a'
      group: 1
      device: 2
      state: True
  - platform: remote_transmitter
    name: "Panasonic TV Off"
    id: living_room_lights_on
    rc_switch_type_d:
      group: 'a'
      device: 2
      state: True
  - platform: remote_transmitter
    name: "Panasonic TV Off"
    rc5:
      address: 0x00
      command: 0x0B
  - platform: remote_transmitter
    name: "Panasonic TV Off"
    id: living_room_lights_off
    raw:
      carrier_frequency: 35kHz
      data:
      - 1000
      - -1000
  - platform: template
    name: Living Room Lights
    id: livingroom_lights
    optimistic: True
    assumed_state: yes
    turn_on_action:
    - switch.turn_on: living_room_lights_on
    - output.set_level:
        id: gpio_19
        level: 50%
    - output.set_level:
        id: gpio_19
        level: !lambda 'return 0.5;'
    turn_off_action:
    - switch.turn_on: living_room_lights_off
    restore_state: False
    on_turn_on:
      - switch.template.publish:
          id: livingroom_lights
          state: yes
  - platform: restart
    name: "Living Room Restart"
  - platform: shutdown
    name: "Living Room Shutdown"
  - platform: output
    name: "Generic Output"
    output: pca_6
  - platform: template
    name: "Template Switch"
    id: my_switch
    lambda: |-
      if (id(binary_sensor1).state) {
        return true;
      } else {
        return {};
      }
      id(my_switch).publish_state(false);
      id(my_switch).publish_state(true);
      if (id(my_switch).state) {
        // Switch is ON, do something here
        id(my_switch).turn_off();
        id(my_switch).turn_on();
      } else {
        // Switch is OFF, do something else here
      }
    optimistic: true
    assumed_state: no
    restore_state: True
    on_turn_off:
      - switch.template.publish:
          id: my_switch
          state: !lambda 'return false;'
  - platform: uart
    name: "UART String Output"
    data: 'DataToSend'
  - platform: uart
    name: "UART Bytes Output"
    data: [0xDE, 0xAD, 0xBE, 0xEF]
  - platform: template
    assumed_state: yes
    name: Stepper Switch
    turn_on_action:
    - stepper.set_target:
        id: my_stepper
        target: !lambda |-
          static int32_t i = 0;
          i += 1000;
          if (i > 5000) {
            i = -5000;
          }
          return i;

fan:
  - platform: binary
    output: gpio_26
    name: "Living Room Fan 1"
  - platform: speed
    output: pca_6
    name: "Living Room Fan 2"
    speed:
      low: 0.45
      medium: 0.75
      high: 1.0

interval:
  - interval: 10s
    then:
    - display.page.show: !lambda |-
        if (true) return id(page1); else return id(page2);
    -  display.page.show_next: display
    -  display.page.show_previous: display

display:
- platform: lcd_gpio
  dimensions: 18x4
  data_pins:
  - GPIO19
  - GPIO20
  - GPIO21
  - GPIO22
  enable_pin: GPIO23
  rs_pin: GPIO24
  lambda: |-
    it.print("Hello World!");
- platform: lcd_pcf8574
  dimensions: 18x4
  address: 0x3F
  lambda: |-
    it.print("Hello World!");
- platform: max7219
  cs_pin: GPIO23
  num_chips: 1
  lambda: |-
    it.print("01234567");
- platform: nextion
  lambda: |-
    it.set_component_value("gauge", 50);
    it.set_component_text("textview", "Hello World!");
- platform: ssd1306_i2c
  model: "SSD1306 128x64"
  reset_pin: GPIO23
  address: 0x3C
  id: display
  pages:
    - id: page1
      lambda: |-
        it.rectangle(0, 0, it.get_width(), it.get_height());
    - id: page2
      lambda: |-
        // Nothing
- platform: ssd1306_spi
  model: "SSD1306 128x64"
  cs_pin: GPIO23
  dc_pin: GPIO23
  reset_pin: GPIO23
  lambda: |-
    it.rectangle(0, 0, it.get_width(), it.get_height());
- platform: waveshare_epaper
  cs_pin: GPIO23
  dc_pin: GPIO23
  busy_pin: GPIO23
  reset_pin: GPIO23
  model: 2.90in
  full_update_every: 30
  lambda: |-
    it.rectangle(0, 0, it.get_width(), it.get_height());

remote_receiver:
  pin: GPIO32
  dump: all

status_led:
  pin: GPIO2

pn532:
  cs_pin: GPIO23
  update_interval: 1s
  on_tag:
    - lambda: |-
        ESP_LOGD("main", "Found tag %s", x.c_str());
    - mqtt.publish:
        topic: the/topic
        payload: !lambda 'return x;'

rdm6300:

time:
- platform: sntp
  id: sntp_time
  servers:
  - 0.pool.ntp.org
  - 1.pool.ntp.org
  - 192.168.178.1
  on_time:
    cron: '/30 0-30,30/5 * ? JAN-DEC MON,SAT-SUN,TUE-FRI'
    then:
      - lambda: 'ESP_LOGD("main", "time");'

cover:
  - platform: template
    name: "Template Cover"
    id: template_cover
    lambda: |-
      if (id(binary_sensor1).state) {
        return cover::COVER_OPEN;
      } else {
        return {};
      }
    optimistic: true
    open_action:
      - cover.template.publish:
          id: template_cover
          state: CLOSED
    assumed_state: no

debug:

pcf8574:
  - id: 'pcf8574_hub'
    address: 0x21
    pcf8575: False

stepper:
- platform: a4988
  id: my_stepper
  step_pin: GPIO23
  dir_pin: GPIO24
  sleep_pin: GPIO25
  max_speed: 250 steps/s
  acceleration: 100 steps/s^2
  deceleration: 200 steps/s^2


globals:
- id: glob_int
  type: int
  restore_value: yes
  initial_value: '0'
- id: glob_float
  type: float
  restore_value: yes
  initial_value: '0.0f'
- id: glob_bool
  type: bool
  restore_value: no
  initial_value: 'true'
- id: glob_string
  type: std::string
  restore_value: no
  # initial_value: ""

text_sensor:
- platform: mqtt_subscribe
  name: "MQTT Subscribe Text"
  topic: "the/topic"
  qos: 2
  on_value:
  - text_sensor.template.publish:
      id: template_text
      state: Hello World
  - text_sensor.template.publish:
      id: template_text
      state: |-
        return "Hello World2";
- platform: template
  name: Template Text Sensor
  id: template_text<|MERGE_RESOLUTION|>--- conflicted
+++ resolved
@@ -799,10 +799,7 @@
     rgb_order: BRG
     name: "FastLED SPI Light"
   - platform: neopixelbus
-<<<<<<< HEAD
-=======
     id: addr3
->>>>>>> fc8f270a
     name: "Neopixelbus Light"
     gamma_correct: 2.8
     color_correct: [0.0, 0.0, 0.0, 0.0]
@@ -818,8 +815,6 @@
     method: ESP32_I2S_0
     num_leds: 60
     pin: GPIO23
-<<<<<<< HEAD
-=======
   - platform: partition
     name: "Partition Light"
     segments:
@@ -832,7 +827,6 @@
       - id: addr2
         from: 20
         to: 25
->>>>>>> fc8f270a
 
 remote_transmitter:
   - pin: 32
@@ -845,14 +839,11 @@
     inverted: True
     command_topic: custom_command_topic
     restore_mode: ALWAYS_OFF
-<<<<<<< HEAD
-=======
   - platform: remote_transmitter
     name: "JVC Off"
     jvc:
       data: 0x10EF
     repeat: 25
->>>>>>> fc8f270a
   - platform: remote_transmitter
     name: "Panasonic TV Off"
     nec:
